// https://typelevel.org/sbt-typelevel/faq.html#what-is-a-base-version-anyway
ThisBuild / tlBaseVersion := "0.0" // your current series x.y

ThisBuild / organization := "org.typelevel"
ThisBuild / organizationName := "Typelevel"
ThisBuild / licenses := Seq(License.Apache2)
ThisBuild / developers := List(
  // your GitHub handle and name
  tlGitHubDev("rossabaker", "Ross A. Baker")
)
ThisBuild / startYear := Some(2022)

// publish to s01.oss.sonatype.org (set to true to publish to oss.sonatype.org instead)
ThisBuild / tlSonatypeUseLegacyHost := false

// publish website from this branch
ThisBuild / tlSitePublishBranch := Some("main")

ThisBuild / scalafixDependencies += "com.github.liancheng" %% "organize-imports" % "0.6.0"

val Scala213 = "2.13.10"
ThisBuild / crossScalaVersions := Seq(Scala213, "3.2.1")
ThisBuild / scalaVersion := Scala213 // the default Scala

<<<<<<< HEAD
val CatsVersion = "2.8.0"
val CatsEffectVersion = "3.3.14"
val FS2Version = "3.3.0"
val MUnitVersion = "1.0.0-M6"
=======
val CatsVersion = "2.9.0"
val CatsEffectVersion = "3.4.5"
val MUnitVersion = "1.0.0-M7"
>>>>>>> aff99fa8
val MUnitCatsEffectVersion = "2.0.0-M3"
val OpenTelemetryVersion = "1.22.0"
val ScodecVersion = "1.1.34"

lazy val scalaReflectDependency = Def.settings(
  libraryDependencies ++= {
    if (tlIsScala3.value) Nil
    else Seq("org.scala-lang" % "scala-reflect" % scalaVersion.value % Provided)
  }
)

lazy val munitDependencies = Def.settings(
  libraryDependencies ++= Seq(
    "org.scalameta" %%% "munit" % MUnitVersion % Test,
    "org.typelevel" %%% "munit-cats-effect" % MUnitCatsEffectVersion % Test
  )
)

lazy val root = tlCrossRootProject
  .aggregate(
    `core-common`,
    `core-metrics`,
    `core-tracing`,
    core,
    `testkit-common`,
    `testkit-metrics`,
    testkit,
    `java-common`,
    `java-metrics`,
    `java-tracing`,
    java
  )
  .settings(name := "otel4s")

lazy val `core-common` = crossProject(JVMPlatform, JSPlatform, NativePlatform)
  .crossType(CrossType.Pure)
  .in(file("core/common"))
  .settings(
    name := "otel4s-core-common",
    libraryDependencies ++= Seq(
      "org.typelevel" %%% "cats-core" % CatsVersion,
      "org.scalameta" %%% "munit" % MUnitVersion % Test
    )
  )

lazy val `core-metrics` = crossProject(JVMPlatform, JSPlatform, NativePlatform)
  .crossType(CrossType.Pure)
  .in(file("core/metrics"))
  .dependsOn(`core-common`)
  .settings(scalaReflectDependency)
  .settings(munitDependencies)
  .settings(
    name := "otel4s-core-metrics",
    libraryDependencies ++= Seq(
      "org.typelevel" %%% "cats-effect-kernel" % CatsEffectVersion,
      "org.typelevel" %%% "cats-effect-testkit" % CatsEffectVersion % Test
    )
  )

lazy val `core-tracing` = crossProject(JVMPlatform, JSPlatform, NativePlatform)
  .crossType(CrossType.Pure)
  .in(file("core/tracing"))
  .dependsOn(`core-common`)
  .settings(scalaReflectDependency)
  .settings(munitDependencies)
  .settings(
    name := "otel4s-core-tracing",
    libraryDependencies ++= Seq(
      "org.typelevel" %%% "cats-effect-kernel" % CatsEffectVersion,
      "org.scodec" %%% "scodec-bits" % ScodecVersion
    )
  )

lazy val core = crossProject(JVMPlatform, JSPlatform, NativePlatform)
  .crossType(CrossType.Pure)
  .in(file("core/all"))
  .dependsOn(`core-common`, `core-metrics`, `core-tracing`)
  .settings(
    name := "otel4s-core"
  )

lazy val `testkit-common` = crossProject(JVMPlatform)
  .crossType(CrossType.Full)
  .in(file("testkit/common"))
  .dependsOn(`core-common`)
  .settings(
    name := "otel4s-testkit-common"
  )

lazy val `testkit-metrics` = crossProject(JVMPlatform)
  .crossType(CrossType.Full)
  .in(file("testkit/metrics"))
  .dependsOn(`testkit-common`, `core-metrics`)
  .settings(
    name := "otel4s-testkit-metrics"
  )
  .jvmSettings(
    libraryDependencies ++= Seq(
      "io.opentelemetry" % "opentelemetry-api" % OpenTelemetryVersion,
      "io.opentelemetry" % "opentelemetry-sdk" % OpenTelemetryVersion,
      "io.opentelemetry" % "opentelemetry-sdk-testing" % OpenTelemetryVersion
    )
  )

lazy val testkit = crossProject(JVMPlatform)
  .crossType(CrossType.Full)
  .in(file("testkit/all"))
  .dependsOn(`testkit-common`, `testkit-metrics`)
  .settings(
    name := "otel4s-testkit"
  )

lazy val `java-common` = project
  .in(file("java/common"))
  .enablePlugins(BuildInfoPlugin)
  .dependsOn(`core-common`.jvm, `testkit-common`.jvm)
  .settings(
    name := "otel4s-java-common",
    libraryDependencies ++= Seq(
      "io.opentelemetry" % "opentelemetry-api" % OpenTelemetryVersion
    ),
    buildInfoPackage := "org.typelevel.otel4s.java",
    buildInfoOptions += sbtbuildinfo.BuildInfoOption.PackagePrivate,
    buildInfoKeys := Seq[BuildInfoKey](
      "openTelemetrySdkVersion" -> OpenTelemetryVersion
    )
  )

lazy val `java-metrics` = project
  .in(file("java/metrics"))
  .dependsOn(`java-common`, `core-metrics`.jvm, `testkit-metrics`.jvm)
  .settings(munitDependencies)
  .settings(
    name := "otel4s-java-metrics",
    libraryDependencies ++= Seq(
      "io.opentelemetry" % "opentelemetry-sdk" % OpenTelemetryVersion % Test,
      "io.opentelemetry" % "opentelemetry-sdk-testing" % OpenTelemetryVersion % Test
    )
  )

lazy val `java-tracing` = project
  .in(file("java/tracing"))
  .dependsOn(`java-common`, `core-tracing`.jvm)
  .settings(munitDependencies)
  .settings(
    name := "otel4s-java-tracing",
    libraryDependencies ++= Seq(
      "org.typelevel" %%% "cats-effect" % CatsEffectVersion,
      "io.opentelemetry" % "opentelemetry-sdk" % OpenTelemetryVersion % Test,
      "io.opentelemetry" % "opentelemetry-sdk-testing" % OpenTelemetryVersion % Test,
      "org.typelevel" %%% "cats-effect-testkit" % CatsEffectVersion % Test,
      "co.fs2" %% "fs2-core" % FS2Version % Test
    )
  )

lazy val java = project
  .in(file("java/all"))
  .dependsOn(core.jvm, `java-metrics`, `java-tracing`)
  .settings(
    name := "otel4s-java"
  )

lazy val docs = project.in(file("site")).enablePlugins(TypelevelSitePlugin)<|MERGE_RESOLUTION|>--- conflicted
+++ resolved
@@ -22,16 +22,10 @@
 ThisBuild / crossScalaVersions := Seq(Scala213, "3.2.1")
 ThisBuild / scalaVersion := Scala213 // the default Scala
 
-<<<<<<< HEAD
-val CatsVersion = "2.8.0"
-val CatsEffectVersion = "3.3.14"
-val FS2Version = "3.3.0"
-val MUnitVersion = "1.0.0-M6"
-=======
 val CatsVersion = "2.9.0"
 val CatsEffectVersion = "3.4.5"
+val FS2Version = "3.3.0"
 val MUnitVersion = "1.0.0-M7"
->>>>>>> aff99fa8
 val MUnitCatsEffectVersion = "2.0.0-M3"
 val OpenTelemetryVersion = "1.22.0"
 val ScodecVersion = "1.1.34"
