--- conflicted
+++ resolved
@@ -67,12 +67,6 @@
   def observableGauge(
       name: String
   ): ObservableInstrumentBuilder[F, Double, ObservableGauge]
-<<<<<<< HEAD
-
-  def observableUpDownCounter(
-                       name: String
-                     ): ObservableInstrumentBuilder[F, Long, ObservableUpDownCounter]
-=======
   def observableCounter(
       name: String
   ): ObservableInstrumentBuilder[F, Long, ObservableCounter]
@@ -80,7 +74,6 @@
       name: String
   ): ObservableInstrumentBuilder[F, Long, ObservableUpDownCounter]
 
->>>>>>> 7a95c3de
 }
 
 object Meter {
