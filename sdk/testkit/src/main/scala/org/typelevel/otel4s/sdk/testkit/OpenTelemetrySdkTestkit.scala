/*
 * Copyright 2024 Typelevel
 *
 * Licensed under the Apache License, Version 2.0 (the "License");
 * you may not use this file except in compliance with the License.
 * You may obtain a copy of the License at
 *
 *     http://www.apache.org/licenses/LICENSE-2.0
 *
 * Unless required by applicable law or agreed to in writing, software
 * distributed under the License is distributed on an "AS IS" BASIS,
 * WITHOUT WARRANTIES OR CONDITIONS OF ANY KIND, either express or implied.
 * See the License for the specific language governing permissions and
 * limitations under the License.
 */

package org.typelevel.otel4s.sdk.testkit

import cats.Parallel
import cats.effect.Async
import cats.effect.Resource
import org.typelevel.otel4s.Otel4s
import org.typelevel.otel4s.baggage.BaggageManager
import org.typelevel.otel4s.context.LocalProvider
import org.typelevel.otel4s.context.propagation.ContextPropagators
import org.typelevel.otel4s.context.propagation.TextMapPropagator
import org.typelevel.otel4s.logs.LoggerProvider
import org.typelevel.otel4s.metrics.MeterProvider
import org.typelevel.otel4s.sdk.baggage.SdkBaggageManager
import org.typelevel.otel4s.sdk.common.Diagnostic
import org.typelevel.otel4s.sdk.context.Context
import org.typelevel.otel4s.sdk.context.LocalContext
import org.typelevel.otel4s.sdk.context.LocalContextProvider
import org.typelevel.otel4s.sdk.context.TraceContext
import org.typelevel.otel4s.sdk.logs.SdkLoggerProvider
import org.typelevel.otel4s.sdk.logs.data.LogRecordData
import org.typelevel.otel4s.sdk.metrics.SdkMeterProvider
import org.typelevel.otel4s.sdk.metrics.data.MetricData
import org.typelevel.otel4s.sdk.metrics.exporter.AggregationSelector
import org.typelevel.otel4s.sdk.metrics.exporter.AggregationTemporalitySelector
import org.typelevel.otel4s.sdk.metrics.exporter.CardinalityLimitSelector
import org.typelevel.otel4s.sdk.testkit.logs.LogsTestkit
import org.typelevel.otel4s.sdk.testkit.metrics.MetricsTestkit
import org.typelevel.otel4s.sdk.testkit.trace.TracesTestkit
import org.typelevel.otel4s.sdk.trace.SdkContextKeys
import org.typelevel.otel4s.sdk.trace.SdkTracerProvider
import org.typelevel.otel4s.sdk.trace.data.SpanData
import org.typelevel.otel4s.trace.TracerProvider

sealed abstract class OpenTelemetrySdkTestkit[F[_]] private (implicit
    val localContext: LocalContext[F]
) extends Otel4s.Unsealed[F]
    with MetricsTestkit.Unsealed[F]
    with TracesTestkit.Unsealed[F]
    with LogsTestkit.Unsealed[F] {

  type Ctx = Context

  val baggageManager: BaggageManager[F] = SdkBaggageManager.fromLocal

  override def toString: String =
    "OpenTelemetrySdkTestkit{" +
      s"meterProvider=$meterProvider, " +
      s"tracerProvider=$tracerProvider, " +
      s"loggerProvider=$loggerProvider, " +
      s"propagators=$propagators}"
}

object OpenTelemetrySdkTestkit {

  type Customizer[A] = A => A

  /** Creates [[OpenTelemetrySdkTestkit]] that keeps spans and metrics in-memory.
    *
    * @param customizeMeterProviderBuilder
    *   the customization of the meter provider builder
    *
    * @param customizeTracerProviderBuilder
    *   the customization of the tracer provider builder
    *
    * @param customizeLoggerProviderBuilder
    *   the customization of the logger provider builder
    *
    * @param textMapPropagators
    *   the propagators to use
    *
    * @param aggregationTemporalitySelector
    *   the preferred aggregation for the given instrument type
    *
    * @param defaultAggregationSelector
    *   the preferred aggregation for the given instrument type. If no views are configured for a metric instrument, an
    *   aggregation provided by the selector will be used
    *
    * @param defaultCardinalityLimitSelector
    *   the preferred cardinality limit for the given instrument type. If no views are configured for a metric
    *   instrument, a limit provided by the selector will be used
    */
<<<<<<< HEAD
  def inMemory[F[_]: Async: Parallel: Console: LocalContextProvider](
      customizeMeterProviderBuilder: Customizer[SdkMeterProvider.Builder[F]] = identity[SdkMeterProvider.Builder[F]](_),
      customizeTracerProviderBuilder: Customizer[SdkTracerProvider.Builder[F]] =
        identity[SdkTracerProvider.Builder[F]](_),
      customizeLoggerProviderBuilder: Customizer[SdkLoggerProvider.Builder[F]] =
        identity[SdkLoggerProvider.Builder[F]](_),
=======
  def inMemory[F[_]: Async: Parallel: Diagnostic: LocalContextProvider](
      customizeMeterProviderBuilder: Customizer[SdkMeterProvider.Builder[F]] = identity[SdkMeterProvider.Builder[F]],
      customizeTracerProviderBuilder: Customizer[SdkTracerProvider.Builder[F]] = identity[SdkTracerProvider.Builder[F]],
      customizeLoggerProviderBuilder: Customizer[SdkLoggerProvider.Builder[F]] = identity[SdkLoggerProvider.Builder[F]],
>>>>>>> 266106ad
      textMapPropagators: Iterable[TextMapPropagator[Context]] = Nil,
      aggregationTemporalitySelector: AggregationTemporalitySelector = AggregationTemporalitySelector.alwaysCumulative,
      defaultAggregationSelector: AggregationSelector = AggregationSelector.default,
      defaultCardinalityLimitSelector: CardinalityLimitSelector = CardinalityLimitSelector.default
  ): Resource[F, OpenTelemetrySdkTestkit[F]] =
    Resource.eval(LocalProvider[F, Context].local).flatMap { implicit local =>
      val traceContextLookup: TraceContext.Lookup =
        new TraceContext.Lookup {
          def get(context: Context): Option[TraceContext] =
            context
              .get(SdkContextKeys.SpanContextKey)
              .filter(_.isValid)
              .map { ctx =>
                TraceContext(
                  ctx.traceId,
                  ctx.spanId,
                  ctx.isSampled
                )
              }
        }

      for {
        metrics <- MetricsTestkit.create(
          customizeMeterProviderBuilder.compose[SdkMeterProvider.Builder[F]](
            _.withTraceContextLookup(traceContextLookup)
          ),
          aggregationTemporalitySelector,
          defaultAggregationSelector,
          defaultCardinalityLimitSelector
        )
        traces <- TracesTestkit.inMemory(
          customizeTracerProviderBuilder.compose[SdkTracerProvider.Builder[F]](
            _.addTextMapPropagators(textMapPropagators.toSeq: _*)
          )
        )(
          Async[F],
          Parallel[F],
          Diagnostic[F],
          LocalProvider.fromLocal(local)
        )
        logs <- LogsTestkit.inMemory[F](
          customizeLoggerProviderBuilder.compose[SdkLoggerProvider.Builder[F]](
            _.withTraceContextLookup(traceContextLookup)
          )
        )
      } yield new Impl[F](
        metrics,
        traces,
        logs,
        ContextPropagators.of(textMapPropagators.toSeq: _*)
      )
    }

  private final class Impl[F[_]: LocalContext](
      metrics: MetricsTestkit[F],
      traces: TracesTestkit[F],
      logs: LogsTestkit[F],
      val propagators: ContextPropagators[Context]
  ) extends OpenTelemetrySdkTestkit[F] {
    def meterProvider: MeterProvider[F] = metrics.meterProvider
    def tracerProvider: TracerProvider[F] = traces.tracerProvider
    def loggerProvider: LoggerProvider[F, Context] = logs.loggerProvider
    def finishedSpans: F[List[SpanData]] = traces.finishedSpans
    def collectMetrics: F[List[MetricData]] = metrics.collectMetrics
    def collectLogs: F[List[LogRecordData]] = logs.collectLogs
  }

}<|MERGE_RESOLUTION|>--- conflicted
+++ resolved
@@ -95,19 +95,12 @@
     *   the preferred cardinality limit for the given instrument type. If no views are configured for a metric
     *   instrument, a limit provided by the selector will be used
     */
-<<<<<<< HEAD
-  def inMemory[F[_]: Async: Parallel: Console: LocalContextProvider](
+  def inMemory[F[_]: Async: Parallel: Diagnostic: LocalContextProvider](
       customizeMeterProviderBuilder: Customizer[SdkMeterProvider.Builder[F]] = identity[SdkMeterProvider.Builder[F]](_),
       customizeTracerProviderBuilder: Customizer[SdkTracerProvider.Builder[F]] =
         identity[SdkTracerProvider.Builder[F]](_),
       customizeLoggerProviderBuilder: Customizer[SdkLoggerProvider.Builder[F]] =
         identity[SdkLoggerProvider.Builder[F]](_),
-=======
-  def inMemory[F[_]: Async: Parallel: Diagnostic: LocalContextProvider](
-      customizeMeterProviderBuilder: Customizer[SdkMeterProvider.Builder[F]] = identity[SdkMeterProvider.Builder[F]],
-      customizeTracerProviderBuilder: Customizer[SdkTracerProvider.Builder[F]] = identity[SdkTracerProvider.Builder[F]],
-      customizeLoggerProviderBuilder: Customizer[SdkLoggerProvider.Builder[F]] = identity[SdkLoggerProvider.Builder[F]],
->>>>>>> 266106ad
       textMapPropagators: Iterable[TextMapPropagator[Context]] = Nil,
       aggregationTemporalitySelector: AggregationTemporalitySelector = AggregationTemporalitySelector.alwaysCumulative,
       defaultAggregationSelector: AggregationSelector = AggregationSelector.default,
