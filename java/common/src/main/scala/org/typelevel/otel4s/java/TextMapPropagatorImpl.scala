--- conflicted
+++ resolved
@@ -31,22 +31,13 @@
 private[java] class TextMapPropagatorImpl(
     jPropagator: JTextMapPropagator
 ) extends TextMapPropagator[Context] {
-<<<<<<< HEAD
-  def fields: List[String] =
-    jPropagator.fields().asScala.toList
-=======
   lazy val fields: Iterable[String] =
     jPropagator.fields().asScala
->>>>>>> fe8293f1
 
   def extract[A: TextMapGetter](ctx: Context, carrier: A): Context =
     ctx.map(jPropagator.extract(_, carrier, fromTextMapGetter))
 
-<<<<<<< HEAD
-  def injected[A](ctx: Context, carrier: A)(implicit
-=======
   def inject[A](ctx: Context, carrier: A)(implicit
->>>>>>> fe8293f1
       injector: TextMapUpdater[A]
   ): A = {
     var injectedCarrier = carrier
