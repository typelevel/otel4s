--- conflicted
+++ resolved
@@ -28,11 +28,7 @@
     strategy:
       matrix:
         os: [ubuntu-latest]
-<<<<<<< HEAD
-        scala: [2.13.9, 3.1.3]
-=======
-        scala: [2.13.8, 3.2.0]
->>>>>>> a906c814
+        scala: [2.13.9, 3.2.0]
         java: [temurin@8]
         project: [rootJS, rootJVM]
     runs-on: ${{ matrix.os }}
