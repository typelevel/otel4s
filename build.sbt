// https://typelevel.org/sbt-typelevel/faq.html#what-is-a-base-version-anyway
ThisBuild / tlBaseVersion := "0.0" // your current series x.y

ThisBuild / organization := "org.typelevel"
ThisBuild / organizationName := "Typelevel"
ThisBuild / licenses := Seq(License.Apache2)
ThisBuild / developers := List(
  // your GitHub handle and name
  tlGitHubDev("rossabaker", "Ross A. Baker")
)

// publish to s01.oss.sonatype.org (set to true to publish to oss.sonatype.org instead)
ThisBuild / tlSonatypeUseLegacyHost := false

// publish website from this branch
ThisBuild / tlSitePublishBranch := Some("main")

ThisBuild / scalafixDependencies += "com.github.liancheng" %% "organize-imports" % "0.6.0"

val Scala213 = "2.13.8"
ThisBuild / crossScalaVersions := Seq(Scala213, "3.1.3")
ThisBuild / scalaVersion := Scala213 // the default Scala

val CatsVersion = "2.8.0"
val CatsEffectVersion = "3.3.13"
val MUnitVersion = "0.7.29"
val MUnitCatsEffectVersion = "1.0.7"
val OpenTelemetryVersion = "1.15.0"

lazy val scalaReflectDependency = Def.settings(
  libraryDependencies ++= {
    if (tlIsScala3.value) Nil
    else Seq("org.scala-lang" % "scala-reflect" % scalaVersion.value % Provided)
  }
)

lazy val root = tlCrossRootProject
  .aggregate(
    `core-common`,
    `core-metrics`,
    core,
    `testkit-common`,
    `testkit-metrics`,
    testkit,
    `java-common`,
    `java-metrics`,
    java
  )
  .settings(name := "otel4s")

lazy val `core-common` = crossProject(JVMPlatform, JSPlatform)
  .crossType(CrossType.Pure)
  .in(file("core/common"))
  .settings(
    name := "otel4s-core-common",
    libraryDependencies ++= Seq(
      "org.typelevel" %%% "cats-core" % CatsVersion,
      "org.scalameta" %%% "munit" % MUnitVersion % Test
    )
  )

lazy val `core-metrics` = crossProject(JVMPlatform, JSPlatform)
  .crossType(CrossType.Pure)
  .in(file("core/metrics"))
  .dependsOn(`core-common`)
  .settings(scalaReflectDependency)
  .settings(
    name := "otel4s-core-metrics",
    libraryDependencies ++= Seq(
      "org.typelevel" %%% "cats-effect-kernel" % CatsEffectVersion,
      "org.scalameta" %%% "munit" % MUnitVersion % Test,
      "org.typelevel" %%% "munit-cats-effect-3" % MUnitCatsEffectVersion % Test,
      "org.typelevel" %%% "cats-effect-testkit" % CatsEffectVersion % Test
    )
  )

lazy val core = crossProject(JVMPlatform, JSPlatform)
  .crossType(CrossType.Pure)
  .in(file("core/all"))
  .dependsOn(`core-common`, `core-metrics`)
  .settings(
    name := "otel4s-core"
  )

lazy val `testkit-common` = crossProject(JVMPlatform)
  .crossType(CrossType.Full)
  .in(file("testkit/common"))
  .dependsOn(`core-common`)
  .settings(
    name := "otel4s-testkit-common"
  )

lazy val `testkit-metrics` = crossProject(JVMPlatform)
  .crossType(CrossType.Full)
  .in(file("testkit/metrics"))
  .dependsOn(`testkit-common`, `core-metrics`)
  .settings(
    name := "otel4s-testkit-metrics"
  )
  .jvmSettings(
    libraryDependencies ++= Seq(
<<<<<<< HEAD
      "io.opentelemetry" % "opentelemetry-api" % OpenTelemetryVersion,
      "io.opentelemetry" % "opentelemetry-sdk" % OpenTelemetryVersion,
      "io.opentelemetry" % "opentelemetry-sdk-testing" % OpenTelemetryVersion
    )
=======
      "org.typelevel" %%% "cats-core" % "2.8.0",
      "org.typelevel" %%% "cats-effect" % "3.3.14",
      "org.scalameta" %%% "munit" % "0.7.29" % Test,
      "org.typelevel" %%% "munit-cats-effect-3" % "1.0.7" % Test,
      "org.typelevel" %%% "cats-effect-testkit" % "3.3.14" % Test
    ),
    libraryDependencies ++= {
      if (tlIsScala3.value) Nil
      else
        Seq("org.scala-lang" % "scala-reflect" % scalaVersion.value % Provided)
    }
>>>>>>> a1fb7918
  )

lazy val testkit = crossProject(JVMPlatform)
  .crossType(CrossType.Full)
  .in(file("testkit/all"))
  .dependsOn(`testkit-common`, `testkit-metrics`)
  .settings(
    name := "otel4s-testkit"
  )

lazy val `java-common` = project
  .in(file("java/common"))
  .dependsOn(`core-common`.jvm, `testkit-common`.jvm)
  .settings(
    name := "otel4s-java-common",
    libraryDependencies ++= Seq(
      "io.opentelemetry" % "opentelemetry-api" % OpenTelemetryVersion
    )
  )

lazy val `java-metrics` = project
  .in(file("java/metrics"))
  .dependsOn(`java-common`, `core-metrics`.jvm, `testkit-metrics`.jvm)
  .settings(
    name := "otel4s-java-metrics",
    libraryDependencies ++= Seq(
      "io.opentelemetry" % "opentelemetry-api" % OpenTelemetryVersion,
      "io.opentelemetry" % "opentelemetry-sdk" % OpenTelemetryVersion % Test,
      "io.opentelemetry" % "opentelemetry-sdk-testing" % OpenTelemetryVersion % Test,
      "org.scalameta" %% "munit" % MUnitVersion % Test,
      "org.typelevel" %% "munit-cats-effect-3" % MUnitCatsEffectVersion % Test
    )
  )

lazy val java = project
  .in(file("java/all"))
  .dependsOn(core.jvm, `java-metrics`)
  .settings(
    name := "otel4s-java"
  )

lazy val docs = project.in(file("site")).enablePlugins(TypelevelSitePlugin)<|MERGE_RESOLUTION|>--- conflicted
+++ resolved
@@ -22,7 +22,7 @@
 ThisBuild / scalaVersion := Scala213 // the default Scala
 
 val CatsVersion = "2.8.0"
-val CatsEffectVersion = "3.3.13"
+val CatsEffectVersion = "3.3.14"
 val MUnitVersion = "0.7.29"
 val MUnitCatsEffectVersion = "1.0.7"
 val OpenTelemetryVersion = "1.15.0"
@@ -99,24 +99,10 @@
   )
   .jvmSettings(
     libraryDependencies ++= Seq(
-<<<<<<< HEAD
       "io.opentelemetry" % "opentelemetry-api" % OpenTelemetryVersion,
       "io.opentelemetry" % "opentelemetry-sdk" % OpenTelemetryVersion,
       "io.opentelemetry" % "opentelemetry-sdk-testing" % OpenTelemetryVersion
     )
-=======
-      "org.typelevel" %%% "cats-core" % "2.8.0",
-      "org.typelevel" %%% "cats-effect" % "3.3.14",
-      "org.scalameta" %%% "munit" % "0.7.29" % Test,
-      "org.typelevel" %%% "munit-cats-effect-3" % "1.0.7" % Test,
-      "org.typelevel" %%% "cats-effect-testkit" % "3.3.14" % Test
-    ),
-    libraryDependencies ++= {
-      if (tlIsScala3.value) Nil
-      else
-        Seq("org.scala-lang" % "scala-reflect" % scalaVersion.value % Provided)
-    }
->>>>>>> a1fb7918
   )
 
 lazy val testkit = crossProject(JVMPlatform)
