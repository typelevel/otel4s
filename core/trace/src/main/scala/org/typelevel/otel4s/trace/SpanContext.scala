/*
 * Copyright 2022 Typelevel
 *
 * Licensed under the Apache License, Version 2.0 (the "License");
 * you may not use this file except in compliance with the License.
 * You may obtain a copy of the License at
 *
 *     http://www.apache.org/licenses/LICENSE-2.0
 *
 * Unless required by applicable law or agreed to in writing, software
 * distributed under the License is distributed on an "AS IS" BASIS,
 * WITHOUT WARRANTIES OR CONDITIONS OF ANY KIND, either express or implied.
 * See the License for the specific language governing permissions and
 * limitations under the License.
 */

package org.typelevel.otel4s.trace

import cats.Hash
import cats.Show
import cats.syntax.show._
import scodec.bits.ByteVector

<<<<<<< HEAD
/** A class that represents a span context.
  *
  * A span context contains the state that must propagate to child spans and
=======
/** A span context contains the state that must propagate to child spans and
>>>>>>> 5f8cf5cb
  * across process boundaries.
  *
  * It contains the identifiers (a `trace_id` and `span_id`) associated with the
  * span and a set of flags (currently only whether the context is sampled or
  * not), as well as the remote flag.
  */
<<<<<<< HEAD
sealed trait SpanContext {
=======
trait SpanContext {
>>>>>>> 5f8cf5cb

  /** Returns the trace identifier associated with this [[SpanContext]] as
    * 16-byte vector.
    */
  def traceId: ByteVector

  /** Returns the trace identifier associated with this [[SpanContext]] as 32
    * character lowercase hex String.
    */
  final def traceIdHex: String =
    traceId.toHex

  /** Returns the span identifier associated with this [[SpanContext]] as 8-byte
    * vector.
    */
  def spanId: ByteVector

  /** Returns the span identifier associated with this [[SpanContext]] as 16
    * character lowercase hex String.
    */
  final def spanIdHex: String =
    spanId.toHex

<<<<<<< HEAD
  /** Returns the [[TraceFlags]] associated with this [[SpanContext]].
=======
  /** Returns details about the trace associated with this [[SpanContext]] as an
    * 8-bit field.
>>>>>>> 5f8cf5cb
    */
  def traceFlags: TraceFlags

  /** Return `true` if this [[SpanContext]] is sampled.
    */
  final def isSampled: Boolean =
    traceFlags.isSampled

  /** Returns `true` if this [[SpanContext]] is valid.
    */
  def isValid: Boolean

  /** Returns `true` if this [[SpanContext]] was propagated from a remote
    * parent.
    */
  def isRemote: Boolean

  override final def hashCode(): Int =
    Hash[SpanContext].hash(this)

  override final def equals(obj: Any): Boolean =
    obj match {
      case other: SpanContext => Hash[SpanContext].eqv(this, other)
      case _                  => false
    }

  override final def toString: String =
    Show[SpanContext].show(this)
}

object SpanContext {

  private[otel4s] sealed trait Delegate[A] extends SpanContext {
    def underlying: A
  }

  object TraceId {
    val Bytes: Int = 16
    val HexLength: Int = Bytes * 2
    val InvalidHex: String = "0" * HexLength
    val Invalid: ByteVector = ByteVector.fromValidHex(InvalidHex)

    def fromLongs(hi: Long, lo: Long): ByteVector =
      ByteVector.fromLong(hi, 8) ++ ByteVector.fromLong(lo, 8)

<<<<<<< HEAD
    /** Creates span id from hex.
      *
      * Returns `None` when the input isn't a valid hex or the id is invalid.
      */
    def fromHex(hex: String): Option[ByteVector] =
      ByteVector.fromHex(hex).filter(bv => isValid(bv))

=======
>>>>>>> 5f8cf5cb
    /** Checks whether a trace id has correct length and is not the invalid id.
      */
    def isValid(id: ByteVector): Boolean =
      (id.length == Bytes) && (id != Invalid)
  }

  object SpanId {
    val Bytes: Int = 8
    val HexLength: Int = Bytes * 2
    val InvalidHex: String = "0" * HexLength
    val Invalid: ByteVector = ByteVector.fromValidHex(InvalidHex)

    def fromLong(value: Long): ByteVector =
      ByteVector.fromLong(value, 8)

<<<<<<< HEAD
    /** Creates span id from hex.
      *
      * Returns `None` when the input isn't a valid hex or the id is invalid.
      */
    def fromHex(hex: String): Option[ByteVector] =
      ByteVector.fromHex(hex).filter(bv => isValid(bv))

=======
>>>>>>> 5f8cf5cb
    /** Checks whether a span id has correct length and is not the invalid id.
      */
    def isValid(id: ByteVector): Boolean =
      (id.length == Bytes) && (id != Invalid)
  }

  val invalid: SpanContext =
<<<<<<< HEAD
    SpanContextImpl(
      traceId = TraceId.Invalid,
      spanId = SpanId.Invalid,
      traceFlags = TraceFlags.Default,
      isRemote = false,
      isValid = false
    )

  /** Creates a new [[SpanContext]] with the given identifiers and options.
    *
    * If the `traceId` or the `spanId` are invalid (ie. do not conform to the
    * requirements for hexadecimal ids of the appropriate lengths), both will be
    * replaced with the standard "invalid" versions (i.e. all '0's).
    *
    * @param traceId
    *   the trace identifier of the span context
    *
    * @param spanId
    *   the span identifier of the span context
    *
    * @param traceFlags
    *   the trace flags of the span context
    *
    * @param remote
    *   whether the span is propagated from the remote parent or not
    */
  def create(
      traceId: ByteVector,
      spanId: ByteVector,
      traceFlags: TraceFlags,
      remote: Boolean
  ): SpanContext =
    createInternal(
      traceId = traceId,
      spanId = spanId,
      traceFlags = traceFlags,
      remote = remote,
      skipIdValidation = false
    )

  /** Creates a new [[SpanContext]] with the given identifiers and options.
    *
    * If the id validation isn't skipped and the `traceId` or the `spanId` are
    * invalid (ie. do not conform to the requirements for hexadecimal ids of the
    * appropriate lengths), both will be replaced with the standard "invalid"
    * versions (i.e. all '0's).
    *
    * '''Note''': the method is for the internal use only. It is not supposed to
    * be publicly available.
    *
    * @see
    *   [[create]]
    *
    * @param traceId
    *   the trace identifier of the span context
    *
    * @param spanId
    *   the span identifier of the span context
    *
    * @param traceFlags
    *   the trace flags of the span context
    *
    * @param remote
    *   whether the span is propagated from the remote parent or not
    *
    * @param skipIdValidation
    *   pass true to skip validation of trace ID and span ID as an optimization
    *   in cases where they are known to have been already validated
    */
  private[otel4s] def createInternal(
      traceId: ByteVector,
      spanId: ByteVector,
      traceFlags: TraceFlags,
      remote: Boolean,
      skipIdValidation: Boolean
  ): SpanContext = {
    if (
      skipIdValidation || (TraceId.isValid(traceId) && SpanId.isValid(spanId))
    ) {
      SpanContextImpl(
        traceId = traceId,
        spanId = spanId,
        traceFlags = traceFlags,
        isRemote = remote,
        isValid = true
      )
    } else {
      SpanContextImpl(
        traceId = invalid.traceId,
        spanId = invalid.spanId,
        traceFlags = traceFlags,
        isRemote = remote,
        isValid = false
      )
    }
  }

  /** Creates a delegated [[SpanContext]].
    *
    * '''Note''': the method is for the internal use only. It is not supposed to
    * be publicly available.
    */
  private[otel4s] def delegate[A](
      underlying: A,
      traceId: ByteVector,
      spanId: ByteVector,
      traceFlags: TraceFlags,
      remote: Boolean,
      isValid: Boolean
  ): Delegate[A] =
    DelegateImpl(
      underlying = underlying,
      traceId = traceId,
      spanId = spanId,
      traceFlags = traceFlags,
      isRemote = remote,
      isValid = isValid,
    )

  implicit val spanContextHash: Hash[SpanContext] =
    Hash.by { ctx =>
      (ctx.traceIdHex, ctx.spanIdHex, ctx.traceFlags, ctx.isValid, ctx.isRemote)
=======
    new SpanContext {
      val traceIdHex: String = TraceId.InvalidHex
      val traceId: ByteVector = ByteVector.fromValidHex(traceIdHex)
      val spanIdHex: String = SpanId.InvalidHex
      val spanId: ByteVector = ByteVector.fromValidHex(spanIdHex)
      val traceFlags: TraceFlags = TraceFlags.Default
      val isValid: Boolean = false
      val isRemote: Boolean = false
>>>>>>> 5f8cf5cb
    }

  implicit val spanContextShow: Show[SpanContext] =
    Show.show { ctx =>
      show"SpanContext{traceId=${ctx.traceIdHex}, spanId=${ctx.spanIdHex}, traceFlags=${ctx.traceFlags}, remote=${ctx.isRemote}, valid=${ctx.isValid}}"
    }

  private final case class SpanContextImpl(
      traceId: ByteVector,
      spanId: ByteVector,
      traceFlags: TraceFlags,
      isRemote: Boolean,
      isValid: Boolean
  ) extends SpanContext

  private final case class DelegateImpl[A](
      underlying: A,
      traceId: ByteVector,
      spanId: ByteVector,
      traceFlags: TraceFlags,
      isRemote: Boolean,
      isValid: Boolean
  ) extends Delegate[A]

}<|MERGE_RESOLUTION|>--- conflicted
+++ resolved
@@ -21,24 +21,14 @@
 import cats.syntax.show._
 import scodec.bits.ByteVector
 
-<<<<<<< HEAD
-/** A class that represents a span context.
-  *
-  * A span context contains the state that must propagate to child spans and
-=======
 /** A span context contains the state that must propagate to child spans and
->>>>>>> 5f8cf5cb
   * across process boundaries.
   *
   * It contains the identifiers (a `trace_id` and `span_id`) associated with the
   * span and a set of flags (currently only whether the context is sampled or
   * not), as well as the remote flag.
   */
-<<<<<<< HEAD
 sealed trait SpanContext {
-=======
-trait SpanContext {
->>>>>>> 5f8cf5cb
 
   /** Returns the trace identifier associated with this [[SpanContext]] as
     * 16-byte vector.
@@ -62,12 +52,12 @@
   final def spanIdHex: String =
     spanId.toHex
 
-<<<<<<< HEAD
   /** Returns the [[TraceFlags]] associated with this [[SpanContext]].
-=======
+    */
+  def traceFlags: TraceFlags
+
   /** Returns details about the trace associated with this [[SpanContext]] as an
     * 8-bit field.
->>>>>>> 5f8cf5cb
     */
   def traceFlags: TraceFlags
 
@@ -113,7 +103,6 @@
     def fromLongs(hi: Long, lo: Long): ByteVector =
       ByteVector.fromLong(hi, 8) ++ ByteVector.fromLong(lo, 8)
 
-<<<<<<< HEAD
     /** Creates span id from hex.
       *
       * Returns `None` when the input isn't a valid hex or the id is invalid.
@@ -121,8 +110,6 @@
     def fromHex(hex: String): Option[ByteVector] =
       ByteVector.fromHex(hex).filter(bv => isValid(bv))
 
-=======
->>>>>>> 5f8cf5cb
     /** Checks whether a trace id has correct length and is not the invalid id.
       */
     def isValid(id: ByteVector): Boolean =
@@ -138,7 +125,6 @@
     def fromLong(value: Long): ByteVector =
       ByteVector.fromLong(value, 8)
 
-<<<<<<< HEAD
     /** Creates span id from hex.
       *
       * Returns `None` when the input isn't a valid hex or the id is invalid.
@@ -146,8 +132,6 @@
     def fromHex(hex: String): Option[ByteVector] =
       ByteVector.fromHex(hex).filter(bv => isValid(bv))
 
-=======
->>>>>>> 5f8cf5cb
     /** Checks whether a span id has correct length and is not the invalid id.
       */
     def isValid(id: ByteVector): Boolean =
@@ -155,7 +139,6 @@
   }
 
   val invalid: SpanContext =
-<<<<<<< HEAD
     SpanContextImpl(
       traceId = TraceId.Invalid,
       spanId = SpanId.Invalid,
@@ -278,16 +261,6 @@
   implicit val spanContextHash: Hash[SpanContext] =
     Hash.by { ctx =>
       (ctx.traceIdHex, ctx.spanIdHex, ctx.traceFlags, ctx.isValid, ctx.isRemote)
-=======
-    new SpanContext {
-      val traceIdHex: String = TraceId.InvalidHex
-      val traceId: ByteVector = ByteVector.fromValidHex(traceIdHex)
-      val spanIdHex: String = SpanId.InvalidHex
-      val spanId: ByteVector = ByteVector.fromValidHex(spanIdHex)
-      val traceFlags: TraceFlags = TraceFlags.Default
-      val isValid: Boolean = false
-      val isRemote: Boolean = false
->>>>>>> 5f8cf5cb
     }
 
   implicit val spanContextShow: Show[SpanContext] =
