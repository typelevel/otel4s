--- conflicted
+++ resolved
@@ -19,23 +19,14 @@
 import cats.effect.Sync
 import io.opentelemetry.api.trace.{TracerProvider => JTracerProvider}
 import org.typelevel.otel4s.ContextPropagators
-<<<<<<< HEAD
-import org.typelevel.otel4s.java.trace.context.LocalVault
-=======
 import org.typelevel.otel4s.java.context.Context
 import org.typelevel.otel4s.java.context.LocalContext
->>>>>>> 04593ed5
 import org.typelevel.otel4s.trace.TracerBuilder
 import org.typelevel.otel4s.trace.TracerProvider
 
 private[java] class TracerProviderImpl[F[_]: Sync: LocalContext] private (
     jTracerProvider: JTracerProvider,
-<<<<<<< HEAD
-    propagators: ContextPropagators[Vault],
-    scope: TraceScope[F]
-=======
-    propagators: ContextPropagators[F, Context]
->>>>>>> 04593ed5
+    propagators: ContextPropagators[Context]
 ) extends TracerProvider[F] {
   def tracer(name: String): TracerBuilder[F] =
     TracerBuilderImpl(jTracerProvider, propagators, name)
@@ -45,16 +36,7 @@
 
   def local[F[_]: Sync: LocalContext](
       jTracerProvider: JTracerProvider,
-<<<<<<< HEAD
-      propagators: ContextPropagators[Vault]
-  )(implicit F: Sync[F], L: Local[F, Vault]): TracerProvider[F] = {
-    val traceScope = TraceScope.fromLocal[F]
-    new TracerProviderImpl(jTracerProvider, propagators, traceScope)
-  }
-
-=======
-      propagators: ContextPropagators[F, Context]
+      propagators: ContextPropagators[Context]
   ): TracerProvider[F] =
     new TracerProviderImpl(jTracerProvider, propagators)
->>>>>>> 04593ed5
 }