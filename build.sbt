--- conflicted
+++ resolved
@@ -34,19 +34,14 @@
       "org.typelevel" %%% "cats-core" % "2.7.0",
       "org.typelevel" %%% "cats-effect" % "3.3.13",
       "org.scalameta" %%% "munit" % "0.7.29" % Test,
-<<<<<<< HEAD
-      "org.typelevel" %%% "munit-cats-effect-3" % "1.0.7" % Test
+      "org.typelevel" %%% "munit-cats-effect-3" % "1.0.7" % Test,
+      "org.typelevel" %%% "cats-effect-testkit" % "3.3.13" % Test
     ),
     libraryDependencies ++= {
       if (tlIsScala3.value) Nil
       else
         Seq("org.scala-lang" % "scala-reflect" % scalaVersion.value % Provided)
     }
-=======
-      "org.typelevel" %%% "munit-cats-effect-3" % "1.0.7" % Test,
-      "org.typelevel" %%% "cats-effect-testkit" % "3.3.13" % Test
-    )
->>>>>>> 2b46bc40
   )
 
 lazy val java = crossProject(JVMPlatform)
