--- conflicted
+++ resolved
@@ -66,12 +66,8 @@
   * @tparam F
   *   the higher-kinded type of a polymorphic effect
   */
-<<<<<<< HEAD
-private[trace] final class SdkSpanBackend[F[_]: Monad: Clock: Console] private (
+private final class SdkSpanBackend[F[_]: Monad: Clock: Console] private (
     spanLimits: SpanLimits,
-=======
-private final class SdkSpanBackend[F[_]: Monad: Clock: Console] private (
->>>>>>> 8023f658
     spanProcessor: SpanProcessor[F],
     immutableState: SdkSpanBackend.ImmutableState,
     mutableState: Ref[F, SdkSpanBackend.MutableState]
