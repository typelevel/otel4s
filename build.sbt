--- conflicted
+++ resolved
@@ -26,6 +26,7 @@
 val MUnitVersion = "0.7.29"
 val MUnitCatsEffectVersion = "1.0.7"
 val OpenTelemetryVersion = "1.15.0"
+val ScodecVersion = "1.1.34"
 
 lazy val scalaReflectDependency = Def.settings(
   libraryDependencies ++= {
@@ -74,10 +75,26 @@
     )
   )
 
+lazy val `core-tracing` = crossProject(JVMPlatform, JSPlatform)
+  .crossType(CrossType.Pure)
+  .in(file("core/tracing"))
+  .dependsOn(`core-common`)
+  .settings(scalaReflectDependency)
+  .settings(
+    name := "otel4s-core-metrics",
+    libraryDependencies ++= Seq(
+      "org.scodec" %%% "scodec-bits" % ScodecVersion,
+      "org.typelevel" %%% "cats-effect-kernel" % CatsEffectVersion,
+      "org.scalameta" %%% "munit" % MUnitVersion % Test,
+      "org.typelevel" %%% "munit-cats-effect-3" % MUnitCatsEffectVersion % Test,
+      "org.typelevel" %%% "cats-effect-testkit" % CatsEffectVersion % Test
+    )
+  )
+
 lazy val core = crossProject(JVMPlatform, JSPlatform)
   .crossType(CrossType.Pure)
   .in(file("core/all"))
-  .dependsOn(`core-common`, `core-metrics`)
+  .dependsOn(`core-common`, `core-metrics`, `core-tracing`)
   .settings(
     name := "otel4s-core"
   )
@@ -99,25 +116,10 @@
   )
   .jvmSettings(
     libraryDependencies ++= Seq(
-<<<<<<< HEAD
-      "org.typelevel" %%% "cats-core" % "2.8.0",
-      "org.typelevel" %%% "cats-effect" % "3.3.14",
-      "org.scodec" %%% "scodec-bits" % "1.1.34",
-      "org.scalameta" %%% "munit" % "0.7.29" % Test,
-      "org.typelevel" %%% "munit-cats-effect-3" % "1.0.7" % Test,
-      "org.typelevel" %%% "cats-effect-testkit" % "3.3.14" % Test
-    ),
-    libraryDependencies ++= {
-      if (tlIsScala3.value) Nil
-      else
-        Seq("org.scala-lang" % "scala-reflect" % scalaVersion.value % Provided)
-    }
-=======
       "io.opentelemetry" % "opentelemetry-api" % OpenTelemetryVersion,
       "io.opentelemetry" % "opentelemetry-sdk" % OpenTelemetryVersion,
       "io.opentelemetry" % "opentelemetry-sdk-testing" % OpenTelemetryVersion
     )
->>>>>>> fbfe4f9c
   )
 
 lazy val testkit = crossProject(JVMPlatform)
