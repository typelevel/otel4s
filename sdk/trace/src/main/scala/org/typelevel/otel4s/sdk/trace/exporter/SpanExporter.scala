--- conflicted
+++ resolved
@@ -18,17 +18,12 @@
 package exporter
 
 import cats.Applicative
-<<<<<<< HEAD
-import cats.kernel.Monoid
-import cats.syntax.foldable._
-=======
 import cats.Foldable
 import cats.MonadThrow
 import cats.Monoid
 import cats.Parallel
 import cats.data.NonEmptyList
 import cats.syntax.all._
->>>>>>> 0e58bd03
 import org.typelevel.otel4s.sdk.trace.data.SpanData
 
 /** An interface that allows different tracing services to export recorded data
@@ -70,12 +65,6 @@
   /** Exports the collection of sampled [[data.SpanData SpanData]] that have not
     * yet been exported.
     *
-<<<<<<< HEAD
-    * @param spans
-    *   the collection of sampled Spans to be exported
-    */
-  def exportSpans(spans: List[SpanData]): F[Unit]
-=======
     * @note
     *   the export operations can be performed simultaneously depending on the
     *   type of span processor being used. However, the batch span processor
@@ -85,7 +74,6 @@
 
   override def toString: String =
     name
->>>>>>> 0e58bd03
 }
 
 object SpanExporter {
@@ -128,53 +116,6 @@
         }
     }
 
-<<<<<<< HEAD
-  /** Creates a no-op implementation of the [[SpanExporter]].
-    *
-    * All export operations are no-op.
-    */
-  def noop[F[_]: Applicative]: SpanExporter[F] =
-    new Noop
-
-  implicit def spanExporterMonoid[F[_]: Applicative]: Monoid[SpanExporter[F]] =
-    new Monoid[SpanExporter[F]] {
-      val empty: SpanExporter[F] = noop[F]
-
-      def combine(x: SpanExporter[F], y: SpanExporter[F]): SpanExporter[F] =
-        (x, y) match {
-          case (_: Noop[F], _: Noop[F]) =>
-            empty
-
-          case (that, _: Noop[F]) =>
-            that
-
-          case (_: Noop[F], other) =>
-            other
-
-          case (that: Multi[F], other: Multi[F]) =>
-            new Multi[F](that.exporters ++ other.exporters)
-
-          case (that: Multi[F], other) =>
-            new Multi[F](that.exporters :+ other)
-
-          case (that, other: Multi[F]) =>
-            new Multi[F](that +: other.exporters)
-
-          case (that, other) =>
-            new Multi[F](List(that, other))
-        }
-    }
-
-  private final class Noop[F[_]: Applicative] extends SpanExporter[F] {
-    def exportSpans(spans: List[SpanData]): F[Unit] = Applicative[F].unit
-  }
-
-  private final class Multi[F[_]: Applicative](
-      private[SpanExporter] val exporters: List[SpanExporter[F]]
-  ) extends SpanExporter[F] {
-    def exportSpans(spans: List[SpanData]): F[Unit] =
-      exporters.traverse_(_.exportSpans(spans))
-=======
   /** An error occurred when invoking an exporter.
     *
     * @param exporter
@@ -251,7 +192,6 @@
           )
       }
     }
->>>>>>> 0e58bd03
   }
 
 }