--- conflicted
+++ resolved
@@ -19,23 +19,13 @@
 import cats.effect.Sync
 import io.opentelemetry.api.trace.{TracerProvider => JTracerProvider}
 import org.typelevel.otel4s.ContextPropagators
-<<<<<<< HEAD
-import org.typelevel.otel4s.java.trace.context.LocalVault
-=======
 import org.typelevel.otel4s.java.context.Context
 import org.typelevel.otel4s.java.context.LocalContext
->>>>>>> 04593ed5
 import org.typelevel.otel4s.trace._
-import org.typelevel.vault.Vault
 
 private[java] final case class TracerBuilderImpl[F[_]: Sync: LocalContext](
     jTracerProvider: JTracerProvider,
-<<<<<<< HEAD
-    propagators: ContextPropagators[Vault],
-    scope: TraceScope[F],
-=======
-    propagators: ContextPropagators[F, Context],
->>>>>>> 04593ed5
+    propagators: ContextPropagators[Context],
     name: String,
     version: Option[String] = None,
     schemaUrl: Option[String] = None
