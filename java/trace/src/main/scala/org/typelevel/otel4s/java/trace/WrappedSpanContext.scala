--- conflicted
+++ resolved
@@ -22,11 +22,8 @@
 import io.opentelemetry.api.trace.TraceState
 import org.typelevel.otel4s.trace.SpanContext
 import org.typelevel.otel4s.trace.TraceFlags
-<<<<<<< HEAD
 import org.typelevel.vault.Key
 import org.typelevel.vault.Vault
-=======
->>>>>>> 5f8cf5cb
 import scodec.bits.ByteVector
 
 private[otel4s] object WrappedSpanContext {
@@ -39,7 +36,6 @@
   def getFromContext(context: Vault): Option[SpanContext] =
     context.lookup(key)
 
-<<<<<<< HEAD
   def wrap(context: JSpanContext): SpanContext =
     SpanContext.delegate(
       underlying = context,
@@ -51,26 +47,7 @@
     )
 
   def unwrap(context: SpanContext): JSpanContext = {
-    val flags = JTraceFlags.fromByte(context.traceFlags.asByte)
-=======
-  def spanIdHex: String =
-    jSpanContext.getSpanId
-
-  lazy val traceFlags: TraceFlags =
-    TraceFlags.fromByte(jSpanContext.getTraceFlags.asByte)
-
-  def isValid: Boolean =
-    jSpanContext.isValid
-
-  def isRemote: Boolean =
-    jSpanContext.isRemote
-}
-
-private[trace] object WrappedSpanContext {
-
-  def unwrap(context: SpanContext): JSpanContext = {
     def flags = JTraceFlags.fromByte(context.traceFlags.toByte)
->>>>>>> 5f8cf5cb
 
     context match {
       case ctx: SpanContext.Delegate[JSpanContext @unchecked] =>
