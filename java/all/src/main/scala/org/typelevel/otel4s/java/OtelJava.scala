/*
 * Copyright 2022 Typelevel
 *
 * Licensed under the Apache License, Version 2.0 (the "License");
 * you may not use this file except in compliance with the License.
 * You may obtain a copy of the License at
 *
 *     http://www.apache.org/licenses/LICENSE-2.0
 *
 * Unless required by applicable law or agreed to in writing, software
 * distributed under the License is distributed on an "AS IS" BASIS,
 * WITHOUT WARRANTIES OR CONDITIONS OF ANY KIND, either express or implied.
 * See the License for the specific language governing permissions and
 * limitations under the License.
 */

package org.typelevel.otel4s.java

import cats.effect.Async
import cats.effect.IOLocal
import cats.effect.LiftIO
import cats.effect.Resource
import cats.effect.Sync
import cats.syntax.all._
import io.opentelemetry.api.{OpenTelemetry => JOpenTelemetry}
import io.opentelemetry.api.GlobalOpenTelemetry
import io.opentelemetry.sdk.{OpenTelemetrySdk => JOpenTelemetrySdk}
import org.typelevel.otel4s.Otel4s
import org.typelevel.otel4s.context.propagation.ContextPropagators
import org.typelevel.otel4s.java.Conversions.asyncFromCompletableResultCode
import org.typelevel.otel4s.java.context.Context
import org.typelevel.otel4s.java.context.LocalContext
import org.typelevel.otel4s.java.instances._
import org.typelevel.otel4s.java.metrics.Metrics
import org.typelevel.otel4s.java.trace.Traces
import org.typelevel.otel4s.metrics.MeterProvider
import org.typelevel.otel4s.trace.TracerProvider

sealed class OtelJava[F[_]] private (
    val propagators: ContextPropagators[Context],
    val meterProvider: MeterProvider[F],
    val tracerProvider: TracerProvider[F],
) extends Otel4s[F] {
  type Ctx = Context
}

object OtelJava {

  /** Creates an [[org.typelevel.otel4s.Otel4s]] from a Java OpenTelemetry
    * instance.
    *
    * @param jOtel
    *   A Java OpenTelemetry instance. It is the caller's responsibility to shut
    *   this down. Failure to do so may result in lost metrics and traces.
    *
    * @return
    *   An effect of an [[org.typelevel.otel4s.Otel4s]] resource.
    */
  def forAsync[F[_]: LiftIO: Async](jOtel: JOpenTelemetry): F[OtelJava[F]] =
    IOLocal(Context.root)
      .map { implicit ioLocal: IOLocal[Context] =>
        local[F](jOtel)
      }
      .to[F]

  def local[F[_]: Async: LocalContext](
      jOtel: JOpenTelemetry
  ): OtelJava[F] = {
<<<<<<< HEAD
    val contextPropagators = new ContextPropagatorsImpl(jOtel.getPropagators)
=======
    val contextPropagators = ContextPropagators.of(
      new TextMapPropagatorImpl(jOtel.getPropagators.getTextMapPropagator)
    )
>>>>>>> fe8293f1

    val metrics = Metrics.forAsync(jOtel)
    val traces = Traces.local(jOtel, contextPropagators)
    new OtelJava[F](
      contextPropagators,
      metrics.meterProvider,
      traces.tracerProvider,
    ) {
      override def toString: String = jOtel.toString
    }
  }

  /** Lifts the acquisition of a Java OpenTelemetrySdk instance to a Resource.
    *
    * @param acquire
    *   OpenTelemetrySdk resource
    *
    * @return
    *   An [[org.typelevel.otel4s.Otel4s]] resource.
    */
  def resource[F[_]: LiftIO: Async](
      acquire: F[JOpenTelemetrySdk]
  ): Resource[F, OtelJava[F]] =
    Resource
      .make(acquire)(sdk =>
        asyncFromCompletableResultCode(Sync[F].delay(sdk.shutdown()))
      )
      .evalMap(forAsync[F])

  /** Creates an [[org.typelevel.otel4s.Otel4s]] from the global Java
    * OpenTelemetry instance.
    */
  def global[F[_]: LiftIO: Async]: F[OtelJava[F]] =
    Sync[F].delay(GlobalOpenTelemetry.get).flatMap(forAsync[F])
}<|MERGE_RESOLUTION|>--- conflicted
+++ resolved
@@ -66,13 +66,9 @@
   def local[F[_]: Async: LocalContext](
       jOtel: JOpenTelemetry
   ): OtelJava[F] = {
-<<<<<<< HEAD
-    val contextPropagators = new ContextPropagatorsImpl(jOtel.getPropagators)
-=======
     val contextPropagators = ContextPropagators.of(
       new TextMapPropagatorImpl(jOtel.getPropagators.getTextMapPropagator)
     )
->>>>>>> fe8293f1
 
     val metrics = Metrics.forAsync(jOtel)
     val traces = Traces.local(jOtel, contextPropagators)
